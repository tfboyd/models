# Copyright 2017 The TensorFlow Authors. All Rights Reserved.
#
# Licensed under the Apache License, Version 2.0 (the "License");
# you may not use this file except in compliance with the License.
# You may obtain a copy of the License at
#
#     http://www.apache.org/licenses/LICENSE-2.0
#
# Unless required by applicable law or agreed to in writing, software
# distributed under the License is distributed on an "AS IS" BASIS,
# WITHOUT WARRANTIES OR CONDITIONS OF ANY KIND, either express or implied.
# See the License for the specific language governing permissions and
# limitations under the License.
# ==============================================================================
"""Contains utility and supporting functions for ResNet.

  This module contains ResNet code which does not directly build layers. This
includes dataset management, hyperparameter and optimizer code, and argument
parsing. Code for defining the ResNet layers can be found in resnet_model.py.
"""

from __future__ import absolute_import
from __future__ import division
from __future__ import print_function

import math
import os

# pylint: disable=g-bad-import-order
from absl import flags
import tensorflow as tf
import multiprocessing

from official.resnet import resnet_model
from official.utils.flags import core as flags_core
from official.utils.export import export
from official.utils.logs import hooks_helper
from official.utils.logs import logger
from official.utils.misc import distribution_utils
from official.utils.misc import model_helpers
from tensorflow.contrib.data.python.ops import threadpool
# pylint: enable=g-bad-import-order


################################################################################
# Functions for input processing.
################################################################################
def process_record_dataset(dataset, is_training, batch_size, shuffle_buffer,
                           parse_record_fn, num_epochs=1, num_gpus=None,
<<<<<<< HEAD
                           examples_per_epoch=None, dtype=tf.float16):
=======
                           examples_per_epoch=None,
                           datasets_num_private_threads=None,
                           num_parallel_batches=1):
>>>>>>> a83e263a
  """Given a Dataset with raw records, return an iterator over the records.

  Args:
    dataset: A Dataset representing raw records
    is_training: A boolean denoting whether the input is for training.
    batch_size: The number of samples per batch.
    shuffle_buffer: The buffer size to use when shuffling records. A larger
      value results in better randomness, but smaller values reduce startup
      time and use less memory.
    parse_record_fn: A function that takes a raw record and returns the
      corresponding (image, label) pair.
    num_epochs: The number of epochs to repeat the dataset.
    num_gpus: The number of gpus used for training.
    examples_per_epoch: The number of examples in an epoch.
<<<<<<< HEAD
    dtype: Data type to use for images/features.
=======
    datasets_num_private_threads: Number of threads for a private
      threadpool created for all datasets computation.
    num_parallel_batches: Number of parallel batches for tf.data.
>>>>>>> a83e263a

  Returns:
    Dataset of (image, label) pairs ready for iteration.
  """

  # We prefetch a batch at a time, This can help smooth out the time taken to
  # load input files as we go through shuffling and processing.
  dataset = dataset.prefetch(buffer_size=batch_size)
  if is_training:
    # Shuffle the records. Note that we shuffle before repeating to ensure
    # that the shuffling respects epoch boundaries.
    dataset = dataset.shuffle(buffer_size=shuffle_buffer)

  # If we are training over multiple epochs before evaluating, repeat the
  # dataset for the appropriate number of epochs.
  dataset = dataset.repeat(num_epochs)

  if is_training and num_gpus and examples_per_epoch:
    total_examples = num_epochs * examples_per_epoch
    # Force the number of batches to be divisible by the number of devices.
    # This prevents some devices from receiving batches while others do not,
    # which can lead to a lockup. This case will soon be handled directly by
    # distribution strategies, at which point this .take() operation will no
    # longer be needed.
    total_batches = total_examples // batch_size // num_gpus * num_gpus
    dataset.take(total_batches * batch_size)

  # Parse the raw records into images and labels. Testing has shown that setting
  # num_parallel_batches > 1 produces no improvement in throughput, since
  # batch_size is almost always much greater than the number of CPU cores.
  dataset = dataset.apply(
      tf.contrib.data.map_and_batch(
          lambda value: parse_record_fn(value, is_training, dtype),
          batch_size=batch_size,
          num_parallel_batches=num_parallel_batches,
          drop_remainder=False))

  # Operations between the final prefetch and the get_next call to the iterator
  # will happen synchronously during run time. We prefetch here again to
  # background all of the above processing work and keep it out of the
  # critical training path. Setting buffer_size to tf.contrib.data.AUTOTUNE
  # allows DistributionStrategies to adjust how many batches to fetch based
  # on how many devices are present.
  dataset = dataset.prefetch(buffer_size=tf.contrib.data.AUTOTUNE)

  if datasets_num_private_threads:
    dataset = threadpool.override_threadpool(
        dataset,
        threadpool.PrivateThreadPool(
            datasets_num_private_threads,
            display_name='input_pipeline_thread_pool'))

  return dataset


def get_synth_input_fn(height, width, num_channels, num_classes,
                       dtype=tf.float32):
  """Returns an input function that returns a dataset with random data.

  This input_fn returns a data set that iterates over a set of random data and
  bypasses all preprocessing, e.g. jpeg decode and copy. The host to device
  copy is still included. This used to find the upper throughput bound when
  tunning the full input pipeline.

  Args:
    height: Integer height that will be used to create a fake image tensor.
    width: Integer width that will be used to create a fake image tensor.
    num_channels: Integer depth that will be used to create a fake image tensor.
    num_classes: Number of classes that should be represented in the fake labels
      tensor
    dtype: Data type for features/images.

  Returns:
    An input_fn that can be used in place of a real one to return a dataset
    that can be used for iteration.
  """
  # pylint: disable=unused-argument
  def input_fn(is_training, data_dir, batch_size, *args, **kwargs):
    """Returns dataset filled with random data."""
    # Synthetic input should be within [0, 255].
    inputs = tf.truncated_normal(
        [batch_size] + [height, width, num_channels],
        dtype=dtype,
        mean=127,
        stddev=60,
        name='synthetic_inputs')

    labels = tf.random_uniform(
        [batch_size],
        minval=0,
        maxval=num_classes - 1,
        dtype=tf.int32,
        name='synthetic_labels')
    data = tf.data.Dataset.from_tensors((inputs, labels)).repeat()
    data = data.prefetch(buffer_size=tf.contrib.data.AUTOTUNE)
    return data

  return input_fn


################################################################################
# Functions for running training/eval/validation loops for the model.
################################################################################
def learning_rate_with_decay(
    batch_size, batch_denom, num_images, boundary_epochs, decay_rates,
    base_lr=0.1, warmup=False):
  """Get a learning rate that decays step-wise as training progresses.

  Args:
    batch_size: the number of examples processed in each training batch.
    batch_denom: this value will be used to scale the base learning rate.
      `0.1 * batch size` is divided by this number, such that when
      batch_denom == batch_size, the initial learning rate will be 0.1.
    num_images: total number of images that will be used for training.
    boundary_epochs: list of ints representing the epochs at which we
      decay the learning rate.
    decay_rates: list of floats representing the decay rates to be used
      for scaling the learning rate. It should have one more element
      than `boundary_epochs`, and all elements should have the same type.
    base_lr: Initial learning rate scaled based on batch_denom.
    warmup: Run a 5 epoch warmup to the initial lr.
<<<<<<< HEAD
=======

>>>>>>> a83e263a
  Returns:
    Returns a function that takes a single argument - the number of batches
    trained so far (global_step)- and returns the learning rate to be used
    for training the next batch.
  """
  initial_learning_rate = base_lr * batch_size / batch_denom
  batches_per_epoch = num_images / batch_size

  # Reduce the learning rate at certain epochs.
  # CIFAR-10: divide by 10 at epoch 100, 150, and 200
  # ImageNet: divide by 10 at epoch 30, 60, 80, and 90
  boundaries = [int(batches_per_epoch * epoch) for epoch in boundary_epochs]
  vals = [initial_learning_rate * decay for decay in decay_rates]

  def learning_rate_fn(global_step):
    """Builds scaled learning rate function with 5 epoch warm up."""
    lr = tf.train.piecewise_constant(global_step, boundaries, vals)
    if warmup:
      warmup_steps = int(batches_per_epoch * 5)
      warmup_lr = (
          initial_learning_rate * tf.cast(global_step, tf.float32) / tf.cast(
              warmup_steps, tf.float32))
      return tf.cond(global_step < warmup_steps, lambda: warmup_lr, lambda: lr)
    return lr

  return learning_rate_fn


def resnet_model_fn(features, labels, mode, model_class,
                    resnet_size, weight_decay, learning_rate_fn, momentum,
                    data_format, resnet_version, loss_scale,
                    loss_filter_fn=None, dtype=resnet_model.DEFAULT_DTYPE,
                    fine_tune=False):
  """Shared functionality for different resnet model_fns.

  Initializes the ResnetModel representing the model layers
  and uses that model to build the necessary EstimatorSpecs for
  the `mode` in question. For training, this means building losses,
  the optimizer, and the train op that get passed into the EstimatorSpec.
  For evaluation and prediction, the EstimatorSpec is returned without
  a train op, but with the necessary parameters for the given mode.

  Args:
    features: tensor representing input images
    labels: tensor representing class labels for all input images
    mode: current estimator mode; should be one of
      `tf.estimator.ModeKeys.TRAIN`, `EVALUATE`, `PREDICT`
    model_class: a class representing a TensorFlow model that has a __call__
      function. We assume here that this is a subclass of ResnetModel.
    resnet_size: A single integer for the size of the ResNet model.
    weight_decay: weight decay loss rate used to regularize learned variables.
    learning_rate_fn: function that returns the current learning rate given
      the current global_step
    momentum: momentum term used for optimization
    data_format: Input format ('channels_last', 'channels_first', or None).
      If set to None, the format is dependent on whether a GPU is available.
    resnet_version: Integer representing which version of the ResNet network to
      use. See README for details. Valid values: [1, 2]
    loss_scale: The factor to scale the loss for numerical stability. A detailed
      summary is present in the arg parser help text.
    loss_filter_fn: function that takes a string variable name and returns
      True if the var should be included in loss calculation, and False
      otherwise. If None, batch_normalization variables will be excluded
      from the loss.
    dtype: the TensorFlow dtype to use for calculations.
    fine_tune: If True only train the dense layers(final layers).

  Returns:
    EstimatorSpec parameterized according to the input params and the
    current mode.
  """

  # Generate a summary node for the images
  tf.summary.image('images', features, max_outputs=6)
  # Checks that features/images have same data type being used for calculations.
  assert features.dtype == dtype

  model = model_class(resnet_size, data_format, resnet_version=resnet_version,
                      dtype=dtype)

  logits = model(features, mode == tf.estimator.ModeKeys.TRAIN)

  # This acts as a no-op if the logits are already in fp32 (provided logits are
  # not a SparseTensor). If dtype is is low precision, logits must be cast to
  # fp32 for numerical stability.
  logits = tf.cast(logits, tf.float32)

  predictions = {
      'classes': tf.argmax(logits, axis=1),
      'probabilities': tf.nn.softmax(logits, name='softmax_tensor')
  }

  if mode == tf.estimator.ModeKeys.PREDICT:
    # Return the predictions and the specification for serving a SavedModel
    return tf.estimator.EstimatorSpec(
        mode=mode,
        predictions=predictions,
        export_outputs={
            'predict': tf.estimator.export.PredictOutput(predictions)
        })

  # Calculate loss, which includes softmax cross entropy and L2 regularization.
  cross_entropy = tf.losses.sparse_softmax_cross_entropy(
      logits=logits, labels=labels)

  # Create a tensor named cross_entropy for logging purposes.
  tf.identity(cross_entropy, name='cross_entropy')
  tf.summary.scalar('cross_entropy', cross_entropy)

  # If no loss_filter_fn is passed, assume we want the default behavior,
  # which is that batch_normalization variables are excluded from loss.
  def exclude_batch_norm(name):
    return 'batch_normalization' not in name
  loss_filter_fn = loss_filter_fn or exclude_batch_norm

  # Add weight decay to the loss.
  l2_loss = weight_decay * tf.add_n(
      # loss is computed using fp32 for numerical stability.
      [tf.nn.l2_loss(tf.cast(v, tf.float32)) for v in tf.trainable_variables()
       if loss_filter_fn(v.name)])
  tf.summary.scalar('l2_loss', l2_loss)
  loss = cross_entropy + l2_loss

  if mode == tf.estimator.ModeKeys.TRAIN:
    global_step = tf.train.get_or_create_global_step()

    learning_rate = learning_rate_fn(global_step)

    # Create a tensor named learning_rate for logging purposes
    tf.identity(learning_rate, name='learning_rate')
    tf.summary.scalar('learning_rate', learning_rate)

    optimizer = tf.train.MomentumOptimizer(
        learning_rate=learning_rate,
        momentum=momentum
    )

    def _dense_grad_filter(gvs):
      """Only apply gradient updates to the final layer.

      This function is used for fine tuning.
<<<<<<< HEAD

      Args:
        gvs: list of tuples with gradients and variable info
=======
      Args:
        gvs: list of tuples with gradients and variable info

>>>>>>> a83e263a
      Returns:
        filtered gradients so that only the dense layer remains
      """
      return [(g, v) for g, v in gvs if 'dense' in v.name]

    if loss_scale != 1:
      # When computing fp16 gradients, often intermediate tensor values are
      # so small, they underflow to 0. To avoid this, we multiply the loss by
      # loss_scale to make these tensor values loss_scale times bigger.
      scaled_grad_vars = optimizer.compute_gradients(loss * loss_scale)

      if fine_tune:
        scaled_grad_vars = _dense_grad_filter(scaled_grad_vars)

      # Once the gradient computation is complete we can scale the gradients
      # back to the correct scale before passing them to the optimizer.
      unscaled_grad_vars = [(grad / loss_scale, var)
                            for grad, var in scaled_grad_vars]
      minimize_op = optimizer.apply_gradients(unscaled_grad_vars, global_step)
    else:
      grad_vars = optimizer.compute_gradients(loss)
      if fine_tune:
        grad_vars = _dense_grad_filter(grad_vars)
      minimize_op = optimizer.apply_gradients(grad_vars, global_step)

    update_ops = tf.get_collection(tf.GraphKeys.UPDATE_OPS)
    train_op = tf.group(minimize_op, update_ops)
  else:
    train_op = None

  accuracy = tf.metrics.accuracy(labels, predictions['classes'])
  accuracy_top_5 = tf.metrics.mean(tf.nn.in_top_k(predictions=logits,
                                                  targets=labels,
                                                  k=5,
                                                  name='top_5_op'))
<<<<<<< HEAD
=======

>>>>>>> a83e263a
  metrics = {'accuracy': accuracy,
             'accuracy_top_5': accuracy_top_5}

  # Create a tensor named train_accuracy for logging purposes
  tf.identity(accuracy[1], name='train_accuracy')
  tf.identity(accuracy_top_5[1], name='train_accuracy_top_5')
<<<<<<< HEAD
=======

>>>>>>> a83e263a
  tf.summary.scalar('train_accuracy', accuracy[1])
  tf.summary.scalar('train_accuracy_top_5', accuracy_top_5[1])

  return tf.estimator.EstimatorSpec(
      mode=mode,
      predictions=predictions,
      loss=loss,
      train_op=train_op,
      eval_metric_ops=metrics)


def resnet_main(
    flags_obj, model_function, input_function, dataset_name, shape=None):
  """Shared main loop for ResNet Models.

  Args:
    flags_obj: An object containing parsed flags. See define_resnet_flags()
      for details.
    model_function: the function that instantiates the Model and builds the
      ops for train/eval. This will be passed directly into the estimator.
    input_function: the function that processes the dataset and returns a
      dataset that the estimator can train on. This will be wrapped with
      all the relevant flags for running and passed to estimator.
    dataset_name: the name of the dataset for training and evaluation. This is
      used for logging purpose.
    shape: list of ints representing the shape of the images used for training.
      This is only used if flags_obj.export_dir is passed.
  """

  model_helpers.apply_clean(flags.FLAGS)

  # Using the Winograd non-fused algorithms provides a small performance boost.
  os.environ['TF_ENABLE_WINOGRAD_NONFUSED'] = '1'
  # This is the number of logical CPU cores which is 80 on DGX.
  cpu_count = multiprocessing.cpu_count()
  print('CPU count ', cpu_count)

  # If using global (default tf_gpu_thread_mode) all values like
  # `flags_obj.datasets_num_private_threads` need to be set individually.
  if flags_obj.tf_gpu_thread_mode in ['gpu_private', 'gpu_shared']:
    os.environ['TF_GPU_THREAD_MODE'] = flags_obj.tf_gpu_thread_mode
    os.environ['TF_GPU_THREAD_COUNT'] = str(flags_obj.tf_gpu_thread_count)

    # Default to two threads. One for the device compute and the other for
    # memory copies.
    per_gpu_thread_count = flags_obj.tf_gpu_thread_count or 2
    total_gpu_thread_count = per_gpu_thread_count * flags_obj.num_gpus

    if flags_obj.tf_gpu_thread_mode == 'gpu_private':
      os.environ['TF_GPU_THREAD_COUNT'] = str(per_gpu_thread_count)
    elif flags_obj.tf_gpu_thread_mode == 'gpu_shared':
      os.environ['TF_GPU_THREAD_COUNT'] = str(total_gpu_thread_count)

    main_thread_count = max(cpu_count - int(total_gpu_thread_count), 1)
    flags_obj.inter_op_parallelism_threads = main_thread_count

    print('Total GPU thread count ', total_gpu_thread_count)
    print('TF_GPU_THREAD_COUNT ', os.environ['TF_GPU_THREAD_COUNT'])
    print('per GPU thread count ', per_gpu_thread_count)
    # From the total cpu thread count, subtract the total_gpu_thread_count,
    # and then 2 threads per GPU device for event monitoring and sending /
    # receiving tensors
    num_monitoring_threads = 2 * flags_obj.num_gpus
    num_private_threads = max(
        cpu_count - int(total_gpu_thread_count) - num_monitoring_threads, 1)
    flags_obj.datasets_num_private_threads = num_private_threads

  print('inter_op_parallelism_threads ', flags_obj.inter_op_parallelism_threads)
  print('intra_op_parallelism_threads ', flags_obj.intra_op_parallelism_threads)
  print('num of dataset threads ', flags_obj.datasets_num_private_threads)

  # Create session config based on values of inter_op_parallelism_threads and
  # intra_op_parallelism_threads. Note that we default to having
  # allow_soft_placement = True, which is required for multi-GPU and not
  # harmful for other modes.
  session_config = tf.ConfigProto(
      inter_op_parallelism_threads=flags_obj.inter_op_parallelism_threads,
      intra_op_parallelism_threads=flags_obj.intra_op_parallelism_threads,
      allow_soft_placement=True)

  distribution_strategy = distribution_utils.get_distribution_strategy(
      flags_core.get_num_gpus(flags_obj), flags_obj.all_reduce_alg)

  run_config = tf.estimator.RunConfig(
      train_distribute=distribution_strategy, session_config=session_config)

  # initialize our model with all but the dense layer from pretrained resnet
  if flags_obj.pretrained_model_checkpoint_path is not None:
    warm_start_settings = tf.estimator.WarmStartSettings(
        flags_obj.pretrained_model_checkpoint_path,
        vars_to_warm_start='^(?!.*dense)')
  else:
    warm_start_settings = None

  classifier = tf.estimator.Estimator(
      model_fn=model_function, model_dir=flags_obj.model_dir, config=run_config,
      warm_start_from=warm_start_settings, params={
          'resnet_size': int(flags_obj.resnet_size),
          'data_format': flags_obj.data_format,
          'batch_size': flags_obj.batch_size,
          'resnet_version': int(flags_obj.resnet_version),
          'loss_scale': flags_core.get_loss_scale(flags_obj),
          'dtype': flags_core.get_tf_dtype(flags_obj),
          'fine_tune': flags_obj.fine_tune
      })

  run_params = {
      'batch_size': flags_obj.batch_size,
      'dtype': flags_core.get_tf_dtype(flags_obj),
      'resnet_size': flags_obj.resnet_size,
      'resnet_version': flags_obj.resnet_version,
      'synthetic_data': flags_obj.use_synthetic_data,
      'train_epochs': flags_obj.train_epochs,
  }
  if flags_obj.use_synthetic_data:
    dataset_name = dataset_name + '-synthetic'

  benchmark_logger = logger.get_benchmark_logger()
  benchmark_logger.log_run_info('resnet', dataset_name, run_params,
                                test_id=flags_obj.benchmark_test_id)

  train_hooks = hooks_helper.get_train_hooks(
      flags_obj.hooks,
      model_dir=flags_obj.model_dir,
      batch_size=flags_obj.batch_size)

  def input_fn_train(num_epochs):
    return input_function(
        is_training=True, data_dir=flags_obj.data_dir,
        batch_size=distribution_utils.per_device_batch_size(
            flags_obj.batch_size, flags_core.get_num_gpus(flags_obj)),
<<<<<<< HEAD
        num_epochs=num_epochs,
        num_gpus=flags_core.get_num_gpus(flags_obj),
        dtype=flags_core.get_tf_dtype(flags_obj))
=======
        num_epochs=flags_obj.epochs_between_evals,
        num_gpus=flags_core.get_num_gpus(flags_obj),
        datasets_num_private_threads=flags_obj.datasets_num_private_threads,
        num_parallel_batches=flags_obj.num_parallel_calls
        )
>>>>>>> a83e263a

  def input_fn_eval():
    return input_function(
        is_training=False, data_dir=flags_obj.data_dir,
        batch_size=distribution_utils.per_device_batch_size(
            flags_obj.batch_size, flags_core.get_num_gpus(flags_obj)),
        num_epochs=1,
<<<<<<< HEAD
        dtype=flags_core.get_tf_dtype(flags_obj))

  if flags_obj.eval_only or not flags_obj.train_epochs:
    # If --eval_only is set, perform a single loop with zero train epochs.
    schedule, n_loops = [0], 1
  else:
    # Compute the number of times to loop while training. All but the last
    # pass will train for `epochs_between_evals` epochs, while the last will
    # train for the number needed to reach `training_epochs`. For instance if
    #   train_epochs = 25 and epochs_between_evals = 10
    # schedule will be set to [10, 10, 5]. That is to say, the loop will:
    #   Train for 10 epochs and then evaluate.
    #   Train for another 10 epochs and then evaluate.
    #   Train for a final 5 epochs (to reach 25 epochs) and then evaluate.
    n_loops = math.ceil(flags_obj.train_epochs / flags_obj.epochs_between_evals)
    schedule = [flags_obj.epochs_between_evals for _ in range(int(n_loops))]
    schedule[-1] = flags_obj.train_epochs - sum(schedule[:-1])  # over counting.

  for cycle_index, num_train_epochs in enumerate(schedule):
    tf.logging.info('Starting cycle: %d/%d', cycle_index, int(n_loops))

    if num_train_epochs:
      classifier.train(input_fn=lambda: input_fn_train(num_train_epochs),
                       hooks=train_hooks, max_steps=flags_obj.max_train_steps)
=======
        datasets_num_private_threads=flags_obj.datasets_num_private_threads)

  total_training_cycle = (flags_obj.train_epochs //
                          flags_obj.epochs_between_evals)
  if flags_obj.eval_only:
    eval_results = classifier.evaluate(input_fn=input_fn_eval)
    benchmark_logger.log_evaluation_result(eval_results)
  else:
    for cycle_index in range(total_training_cycle):
      tf.logging.info('Starting a training cycle: %d/%d',
                      cycle_index, total_training_cycle)

      classifier.train(input_fn=input_fn_train, hooks=train_hooks,
                       max_steps=flags_obj.max_train_steps)
>>>>>>> a83e263a

      tf.logging.info('Starting to evaluate.')

      # flags_obj.max_train_steps is generally associated with testing and
      # profiling. As a result it is frequently called with synthetic data,
      # which will iterate forever. Passing steps=flags_obj.max_train_steps
      # allows the eval (which is generally unimportant in those circumstances)
      # to terminate. Note that eval will run for max_train_steps each loop,
      # regardless of the global_step count.
      eval_results = classifier.evaluate(input_fn=input_fn_eval,
                                         steps=flags_obj.max_train_steps)

      benchmark_logger.log_evaluation_result(eval_results)

      if model_helpers.past_stop_threshold(
          flags_obj.stop_threshold, eval_results['accuracy']):
        break

  if flags_obj.export_dir is not None:
    # Exports a saved model for the given classifier.
    input_receiver_fn = export.build_tensor_serving_input_receiver_fn(
        shape, batch_size=flags_obj.batch_size)
    classifier.export_savedmodel(flags_obj.export_dir, input_receiver_fn)


def define_resnet_flags(resnet_size_choices=None):
  """Add flags and validators for ResNet."""
  flags_core.define_base(eval_only=True)
  flags_core.define_performance()
  flags_core.define_image()
  flags_core.define_benchmark()
  flags.adopt_module_key_flags(flags_core)

  flags.DEFINE_enum(
      name='resnet_version', short_name='rv', default='1',
      enum_values=['1', '2'],
      help=flags_core.help_wrap(
          'Version of ResNet. (1 or 2) See README.md for details.'))
  flags.DEFINE_bool(
      name='fine_tune', short_name='ft', default=False,
      help=flags_core.help_wrap(
          'If True do not train any parameters except for the final layer.'))
  flags.DEFINE_string(
      name='pretrained_model_checkpoint_path', short_name='pmcp', default=None,
      help=flags_core.help_wrap(
          'If not None initialize all the network except the final layer with '
          'these values'))
  flags.DEFINE_boolean(
      name='eval_only', default=False,
      help=flags_core.help_wrap('Skip training and only perform evaluation on '
                                'the latest checkpoint.'))

  choice_kwargs = dict(
      name='resnet_size', short_name='rs', default='50',
      help=flags_core.help_wrap('The size of the ResNet model to use.'))

  if resnet_size_choices is None:
    flags.DEFINE_string(**choice_kwargs)
  else:
    flags.DEFINE_enum(enum_values=resnet_size_choices, **choice_kwargs)<|MERGE_RESOLUTION|>--- conflicted
+++ resolved
@@ -47,13 +47,9 @@
 ################################################################################
 def process_record_dataset(dataset, is_training, batch_size, shuffle_buffer,
                            parse_record_fn, num_epochs=1, num_gpus=None,
-<<<<<<< HEAD
-                           examples_per_epoch=None, dtype=tf.float16):
-=======
-                           examples_per_epoch=None,
+                           examples_per_epoch=None, dtype=tf.float32,
                            datasets_num_private_threads=None,
                            num_parallel_batches=1):
->>>>>>> a83e263a
   """Given a Dataset with raw records, return an iterator over the records.
 
   Args:
@@ -68,13 +64,10 @@
     num_epochs: The number of epochs to repeat the dataset.
     num_gpus: The number of gpus used for training.
     examples_per_epoch: The number of examples in an epoch.
-<<<<<<< HEAD
     dtype: Data type to use for images/features.
-=======
     datasets_num_private_threads: Number of threads for a private
       threadpool created for all datasets computation.
     num_parallel_batches: Number of parallel batches for tf.data.
->>>>>>> a83e263a
 
   Returns:
     Dataset of (image, label) pairs ready for iteration.
@@ -196,10 +189,7 @@
       than `boundary_epochs`, and all elements should have the same type.
     base_lr: Initial learning rate scaled based on batch_denom.
     warmup: Run a 5 epoch warmup to the initial lr.
-<<<<<<< HEAD
-=======
-
->>>>>>> a83e263a
+
   Returns:
     Returns a function that takes a single argument - the number of batches
     trained so far (global_step)- and returns the learning rate to be used
@@ -341,15 +331,10 @@
       """Only apply gradient updates to the final layer.
 
       This function is used for fine tuning.
-<<<<<<< HEAD
 
       Args:
         gvs: list of tuples with gradients and variable info
-=======
-      Args:
-        gvs: list of tuples with gradients and variable info
-
->>>>>>> a83e263a
+
       Returns:
         filtered gradients so that only the dense layer remains
       """
@@ -385,20 +370,14 @@
                                                   targets=labels,
                                                   k=5,
                                                   name='top_5_op'))
-<<<<<<< HEAD
-=======
-
->>>>>>> a83e263a
+
   metrics = {'accuracy': accuracy,
              'accuracy_top_5': accuracy_top_5}
 
   # Create a tensor named train_accuracy for logging purposes
   tf.identity(accuracy[1], name='train_accuracy')
   tf.identity(accuracy_top_5[1], name='train_accuracy_top_5')
-<<<<<<< HEAD
-=======
-
->>>>>>> a83e263a
+
   tf.summary.scalar('train_accuracy', accuracy[1])
   tf.summary.scalar('train_accuracy_top_5', accuracy_top_5[1])
 
@@ -530,17 +509,12 @@
         is_training=True, data_dir=flags_obj.data_dir,
         batch_size=distribution_utils.per_device_batch_size(
             flags_obj.batch_size, flags_core.get_num_gpus(flags_obj)),
-<<<<<<< HEAD
         num_epochs=num_epochs,
         num_gpus=flags_core.get_num_gpus(flags_obj),
         dtype=flags_core.get_tf_dtype(flags_obj))
-=======
-        num_epochs=flags_obj.epochs_between_evals,
-        num_gpus=flags_core.get_num_gpus(flags_obj),
         datasets_num_private_threads=flags_obj.datasets_num_private_threads,
         num_parallel_batches=flags_obj.num_parallel_calls
         )
->>>>>>> a83e263a
 
   def input_fn_eval():
     return input_function(
@@ -548,7 +522,6 @@
         batch_size=distribution_utils.per_device_batch_size(
             flags_obj.batch_size, flags_core.get_num_gpus(flags_obj)),
         num_epochs=1,
-<<<<<<< HEAD
         dtype=flags_core.get_tf_dtype(flags_obj))
 
   if flags_obj.eval_only or not flags_obj.train_epochs:
@@ -573,45 +546,30 @@
     if num_train_epochs:
       classifier.train(input_fn=lambda: input_fn_train(num_train_epochs),
                        hooks=train_hooks, max_steps=flags_obj.max_train_steps)
-=======
-        datasets_num_private_threads=flags_obj.datasets_num_private_threads)
-
-  total_training_cycle = (flags_obj.train_epochs //
-                          flags_obj.epochs_between_evals)
-  if flags_obj.eval_only:
-    eval_results = classifier.evaluate(input_fn=input_fn_eval)
+
+    tf.logging.info('Starting to evaluate.')
+
+    # flags_obj.max_train_steps is generally associated with testing and
+    # profiling. As a result it is frequently called with synthetic data, which
+    # will iterate forever. Passing steps=flags_obj.max_train_steps allows the
+    # eval (which is generally unimportant in those circumstances) to terminate.
+    # Note that eval will run for max_train_steps each loop, regardless of the
+    # global_step count.
+    eval_results = classifier.evaluate(input_fn=input_fn_eval,
+                                       steps=flags_obj.max_train_steps)
+
     benchmark_logger.log_evaluation_result(eval_results)
-  else:
-    for cycle_index in range(total_training_cycle):
-      tf.logging.info('Starting a training cycle: %d/%d',
-                      cycle_index, total_training_cycle)
-
-      classifier.train(input_fn=input_fn_train, hooks=train_hooks,
-                       max_steps=flags_obj.max_train_steps)
->>>>>>> a83e263a
-
-      tf.logging.info('Starting to evaluate.')
-
-      # flags_obj.max_train_steps is generally associated with testing and
-      # profiling. As a result it is frequently called with synthetic data,
-      # which will iterate forever. Passing steps=flags_obj.max_train_steps
-      # allows the eval (which is generally unimportant in those circumstances)
-      # to terminate. Note that eval will run for max_train_steps each loop,
-      # regardless of the global_step count.
-      eval_results = classifier.evaluate(input_fn=input_fn_eval,
-                                         steps=flags_obj.max_train_steps)
-
-      benchmark_logger.log_evaluation_result(eval_results)
-
-      if model_helpers.past_stop_threshold(
-          flags_obj.stop_threshold, eval_results['accuracy']):
-        break
+
+    if model_helpers.past_stop_threshold(
+        flags_obj.stop_threshold, eval_results['accuracy']):
+      break
 
   if flags_obj.export_dir is not None:
     # Exports a saved model for the given classifier.
     input_receiver_fn = export.build_tensor_serving_input_receiver_fn(
         shape, batch_size=flags_obj.batch_size)
     classifier.export_savedmodel(flags_obj.export_dir, input_receiver_fn)
+
 
 
 def define_resnet_flags(resnet_size_choices=None):
