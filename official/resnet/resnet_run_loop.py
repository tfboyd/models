# Copyright 2017 The TensorFlow Authors. All Rights Reserved.
#
# Licensed under the Apache License, Version 2.0 (the "License");
# you may not use this file except in compliance with the License.
# You may obtain a copy of the License at
#
#     http://www.apache.org/licenses/LICENSE-2.0
#
# Unless required by applicable law or agreed to in writing, software
# distributed under the License is distributed on an "AS IS" BASIS,
# WITHOUT WARRANTIES OR CONDITIONS OF ANY KIND, either express or implied.
# See the License for the specific language governing permissions and
# limitations under the License.
# ==============================================================================
"""Contains utility and supporting functions for ResNet.

  This module contains ResNet code which does not directly build layers. This
includes dataset management, hyperparameter and optimizer code, and argument
parsing. Code for defining the ResNet layers can be found in resnet_model.py.
"""

from __future__ import absolute_import
from __future__ import division
from __future__ import print_function

import math
import os

# pylint: disable=g-bad-import-order
from absl import flags
import tensorflow as tf
import multiprocessing

from official.resnet import resnet_model
from official.utils.flags import core as flags_core
from official.utils.export import export
from official.utils.logs import hooks_helper
from official.utils.logs import logger
from official.utils.misc import distribution_utils
from official.utils.misc import model_helpers
from official.resnet.keras import resnet_model as keras_resnet_model
from tensorflow.contrib.data.python.ops import threadpool
# pylint: enable=g-bad-import-order


################################################################################
# Functions for input processing.
################################################################################
def process_record_dataset(dataset, is_training, batch_size, shuffle_buffer,
                           parse_record_fn, num_epochs=1, num_gpus=None,
                           examples_per_epoch=None, dtype=tf.float32,
                           datasets_num_private_threads=None,
                           num_parallel_batches=1):
  """Given a Dataset with raw records, return an iterator over the records.

  Args:
    dataset: A Dataset representing raw records
    is_training: A boolean denoting whether the input is for training.
    batch_size: The number of samples per batch.
    shuffle_buffer: The buffer size to use when shuffling records. A larger
      value results in better randomness, but smaller values reduce startup
      time and use less memory.
    parse_record_fn: A function that takes a raw record and returns the
      corresponding (image, label) pair.
    num_epochs: The number of epochs to repeat the dataset.
    num_gpus: The number of gpus used for training.
    examples_per_epoch: The number of examples in an epoch.
    dtype: Data type to use for images/features.
    datasets_num_private_threads: Number of threads for a private
      threadpool created for all datasets computation.
    num_parallel_batches: Number of parallel batches for tf.data.

  Returns:
    Dataset of (image, label) pairs ready for iteration.
  """

  # We prefetch a batch at a time, This can help smooth out the time taken to
  # load input files as we go through shuffling and processing.
  dataset = dataset.prefetch(buffer_size=batch_size)
  # if is_training:
    # Shuffle the records. Note that we shuffle before repeating to ensure
    # that the shuffling respects epoch boundaries.
    # TODO(anjalisridhar): Removing shuffle here as well
    # dataset = dataset.shuffle(buffer_size=shuffle_buffer)

  # If we are training over multiple epochs before evaluating, repeat the
  # dataset for the appropriate number of epochs.
  dataset = dataset.repeat(num_epochs)

  # Parse the raw records into images and labels. Testing has shown that setting
  # num_parallel_batches > 1 produces no improvement in throughput, since
  # batch_size is almost always much greater than the number of CPU cores.
  dataset = dataset.apply(
      tf.contrib.data.map_and_batch(
          lambda value: parse_record_fn(value, is_training, dtype),
          batch_size=batch_size,
          num_parallel_batches=num_parallel_batches,
          drop_remainder=False))

  # Operations between the final prefetch and the get_next call to the iterator
  # will happen synchronously during run time. We prefetch here again to
  # background all of the above processing work and keep it out of the
  # critical training path. Setting buffer_size to tf.contrib.data.AUTOTUNE
  # allows DistributionStrategies to adjust how many batches to fetch based
  # on how many devices are present.
  dataset = dataset.prefetch(buffer_size=tf.contrib.data.AUTOTUNE)

  if datasets_num_private_threads:
    dataset = threadpool.override_threadpool(
        dataset,
        threadpool.PrivateThreadPool(
            datasets_num_private_threads,
            display_name='input_pipeline_thread_pool'))

  return dataset


def get_synth_input_fn(height, width, num_channels, num_classes,
                       dtype=tf.float32):
  """Returns an input function that returns a dataset with random data.

  This input_fn returns a data set that iterates over a set of random data and
  bypasses all preprocessing, e.g. jpeg decode and copy. The host to device
  copy is still included. This used to find the upper throughput bound when
  tunning the full input pipeline.

  Args:
    height: Integer height that will be used to create a fake image tensor.
    width: Integer width that will be used to create a fake image tensor.
    num_channels: Integer depth that will be used to create a fake image tensor.
    num_classes: Number of classes that should be represented in the fake labels
      tensor
    dtype: Data type for features/images.

  Returns:
    An input_fn that can be used in place of a real one to return a dataset
    that can be used for iteration.
  """
  # pylint: disable=unused-argument
  def input_fn(is_training, data_dir, batch_size, *args, **kwargs):
    """Returns dataset filled with random data."""
    # Synthetic input should be within [0, 255].
    inputs = tf.truncated_normal(
        [batch_size] + [height, width, num_channels],
        dtype=dtype,
        mean=127,
        stddev=60,
        name='synthetic_inputs')

    labels = tf.random_uniform(
        [batch_size],
        minval=0,
        maxval=num_classes - 1,
        dtype=tf.int32,
        name='synthetic_labels')

    data = tf.data.Dataset.from_tensors((inputs, labels)).repeat()
    data = data.prefetch(buffer_size=tf.contrib.data.AUTOTUNE)
    return data

  return input_fn


################################################################################
# Functions for running training/eval/validation loops for the model.
################################################################################
def learning_rate_with_decay(
    batch_size, batch_denom, num_images, boundary_epochs, decay_rates,
    base_lr=0.1, warmup=False):
  """Get a learning rate that decays step-wise as training progresses.

  Args:
    batch_size: the number of examples processed in each training batch.
    batch_denom: this value will be used to scale the base learning rate.
      `0.1 * batch size` is divided by this number, such that when
      batch_denom == batch_size, the initial learning rate will be 0.1.
    num_images: total number of images that will be used for training.
    boundary_epochs: list of ints representing the epochs at which we
      decay the learning rate.
    decay_rates: list of floats representing the decay rates to be used
      for scaling the learning rate. It should have one more element
      than `boundary_epochs`, and all elements should have the same type.
    base_lr: Initial learning rate scaled based on batch_denom.
    warmup: Run a 5 epoch warmup to the initial lr.

  Returns:
    Returns a function that takes a single argument - the number of batches
    trained so far (global_step)- and returns the learning rate to be used
    for training the next batch.
  """
  initial_learning_rate = base_lr * batch_size / batch_denom
  batches_per_epoch = num_images / batch_size

  # Reduce the learning rate at certain epochs.
  # CIFAR-10: divide by 10 at epoch 100, 150, and 200
  # ImageNet: divide by 10 at epoch 30, 60, 80, and 90
  boundaries = [int(batches_per_epoch * epoch) for epoch in boundary_epochs]
  vals = [initial_learning_rate * decay for decay in decay_rates]

  def learning_rate_fn(global_step):
    """Builds scaled learning rate function with 5 epoch warm up."""
    lr = tf.train.piecewise_constant(global_step, boundaries, vals)
    if warmup:
      warmup_steps = int(batches_per_epoch * 5)
      warmup_lr = (
          initial_learning_rate * tf.cast(global_step, tf.float32) / tf.cast(
              warmup_steps, tf.float32))
      return tf.cond(global_step < warmup_steps, lambda: warmup_lr, lambda: lr)
    return lr

  return learning_rate_fn


def resnet_model_fn(features, labels, mode, model_class,
                    resnet_size, weight_decay, learning_rate_fn, momentum,
                    data_format, resnet_version, loss_scale,
                    loss_filter_fn=None, dtype=resnet_model.DEFAULT_DTYPE,
                    fine_tune=False, use_keras_model=False, num_classes=1001):
  """Shared functionality for different resnet model_fns.

  Initializes the ResnetModel representing the model layers
  and uses that model to build the necessary EstimatorSpecs for
  the `mode` in question. For training, this means building losses,
  the optimizer, and the train op that get passed into the EstimatorSpec.
  For evaluation and prediction, the EstimatorSpec is returned without
  a train op, but with the necessary parameters for the given mode.

  Args:
    features: tensor representing input images
    labels: tensor representing class labels for all input images
    mode: current estimator mode; should be one of
      `tf.estimator.ModeKeys.TRAIN`, `EVALUATE`, `PREDICT`
    model_class: a class representing a TensorFlow model that has a __call__
      function. We assume here that this is a subclass of ResnetModel.
    resnet_size: A single integer for the size of the ResNet model.
    weight_decay: weight decay loss rate used to regularize learned variables.
    learning_rate_fn: function that returns the current learning rate given
      the current global_step
    momentum: momentum term used for optimization
    data_format: Input format ('channels_last', 'channels_first', or None).
      If set to None, the format is dependent on whether a GPU is available.
    resnet_version: Integer representing which version of the ResNet network to
      use. See README for details. Valid values: [1, 2]
    loss_scale: The factor to scale the loss for numerical stability. A detailed
      summary is present in the arg parser help text.
    loss_filter_fn: function that takes a string variable name and returns
      True if the var should be included in loss calculation, and False
      otherwise. If None, batch_normalization variables will be excluded
      from the loss.
    dtype: the TensorFlow dtype to use for calculations.
    fine_tune: If True only train the dense layers(final layers).

  Returns:
    EstimatorSpec parameterized according to the input params and the
    current mode.
  """
  # Generate a summary node for the images
  tf.summary.image('images', features, max_outputs=6)
  # Checks that features/images have same data type being used for calculations.
  assert features.dtype == dtype

  if use_keras_model:
    print("Using Keras ResNet50 1.5 model.")
    model = keras_resnet_model.ResNet50(classes=num_classes, weights=None,
                                        training=(mode == tf.estimator.ModeKeys.TRAIN))
    # print("\n\n model summary ", model.summary())
  else:
    model = model_class(resnet_size, data_format, resnet_version=resnet_version,
                        dtype=dtype)

  logits = model(features, mode == tf.estimator.ModeKeys.TRAIN)

  if use_keras_model:
    bn_updates = []
    if mode == tf.estimator.ModeKeys.TRAIN:
      for l in model.layers:
        #bn5c_branch2a
        if 'bn' in l.name:
<<<<<<< HEAD
          tf.identity(l.moving_mean, 'bn_conv1_moving_mean')
          # tf.identity(l.updates, 'bn_updates')
          bn_updates.append(l.get_updates_for(features))
          #for u in l.updates:
          #  tf.add_to_collection(tf.GraphKeys.UPDATE_OPS, u)
            # tf.Print(u, [u], message='bn updates')
          # print("\n\n bn5c_branch2a weights ", l.get_weights())
=======
          bn_updates.append(l.get_updates_for(features))
        if 'bn5c_branch2a' in l.name:
          tf.identity(l.moving_mean, 'bn_conv1_moving_mean')
>>>>>>> 938c9903
          tf.identity(l.moving_variance, 'bn_conv1_moving_variance')
        if 'res5c_branch2c' in l.name:
          # print("\n\n res5c_branch2c weights ", l.get_weights()[0][:5])
          tf.identity(l.trainable_variables[0][:1][:1][:5], 'conv1_training_weights')
          # tf.identity(tf.reduce_max(l.trainable_variables), 'reduced_conv1_training_weights')

    if mode != tf.estimator.ModeKeys.TRAIN:
      for l in model.layers:
        if 'bn5c_branch2a' in l.name:
          tf.identity(l.moving_mean, 'bn_conv1_moving_mean_eval')
          tf.identity(l.moving_variance, 'bn_conv1_moving_variance_eval')
        if 'res5c_branch2c' in l.name:
          tf.identity(l.trainable_variables[0][:1][:1][:5], 'conv1_training_weights_eval')
          
  # This acts as a no-op if the logits are already in fp32 (provided logits are
  # not a SparseTensor). If dtype is is low precision, logits must be cast to
  # fp32 for numerical stability.
  logits = tf.cast(logits, tf.float32)

  predictions = {
      'classes': tf.argmax(logits, axis=1),
      'probabilities': tf.nn.softmax(logits, name='softmax_tensor')
  }

  if mode == tf.estimator.ModeKeys.PREDICT:
    # Return the predictions and the specification for serving a SavedModel
    return tf.estimator.EstimatorSpec(
        mode=mode,
        predictions=predictions,
        export_outputs={
            'predict': tf.estimator.export.PredictOutput(predictions)
        })

  # Calculate loss, which includes softmax cross entropy and L2 regularization.
  tf.identity(logits, name='logits')
  tf.identity(labels, name='labels')
  tf.identity(tf.squeeze(logits), 'squeezed_logits')

  cross_entropy = tf.losses.sparse_softmax_cross_entropy(
      logits=logits, labels=labels)

  # Create a tensor named cross_entropy for logging purposes.
  tf.identity(cross_entropy, name='cross_entropy')
  tf.summary.scalar('cross_entropy', cross_entropy)

  # If no loss_filter_fn is passed, assume we want the default behavior,
  # which is that batch_normalization variables are excluded from loss.
  def exclude_batch_norm(name):
    return 'batch_normalization' not in name
  loss_filter_fn = loss_filter_fn or exclude_batch_norm

  # Add weight decay to the loss.
  l2_loss = weight_decay * tf.add_n(
      # loss is computed using fp32 for numerical stability.
      [tf.nn.l2_loss(tf.cast(v, tf.float32)) for v in tf.trainable_variables()
       if loss_filter_fn(v.name)])

  tf.summary.scalar('l2_loss', l2_loss)
  loss = cross_entropy + l2_loss

  if mode == tf.estimator.ModeKeys.TRAIN:
    global_step = tf.train.get_or_create_global_step()

    learning_rate = learning_rate_fn(global_step)

    # Create a tensor named learning_rate for logging purposes
    tf.identity(learning_rate, name='learning_rate')
    tf.summary.scalar('learning_rate', learning_rate)

    optimizer = tf.train.MomentumOptimizer(
        learning_rate=learning_rate,
        momentum=momentum
    )

    def _dense_grad_filter(gvs):
      """Only apply gradient updates to the final layer.

      This function is used for fine tuning.

      Args:
        gvs: list of tuples with gradients and variable info

      Returns:
        filtered gradients so that only the dense layer remains
      """
      return [(g, v) for g, v in gvs if 'dense' in v.name]

    if loss_scale != 1:
      # When computing fp16 gradients, often intermediate tensor values are
      # so small, they underflow to 0. To avoid this, we multiply the loss by
      # loss_scale to make these tensor values loss_scale times bigger.
      scaled_grad_vars = optimizer.compute_gradients(loss * loss_scale)

      if fine_tune:
        scaled_grad_vars = _dense_grad_filter(scaled_grad_vars)

      # Once the gradient computation is complete we can scale the gradients
      # back to the correct scale before passing them to the optimizer.
      unscaled_grad_vars = [(grad / loss_scale, var)
                            for grad, var in scaled_grad_vars]
      minimize_op = optimizer.apply_gradients(unscaled_grad_vars, global_step)
    else:
      grad_vars = optimizer.compute_gradients(loss)
      if fine_tune:
        grad_vars = _dense_grad_filter(grad_vars)
      minimize_op = optimizer.apply_gradients(grad_vars, global_step)
    
    if use_keras_model:
<<<<<<< HEAD
      update_ops = bn_updates
    else:
      update_ops = tf.get_collection(tf.GraphKeys.UPDATE_OPS)
    # print("\n\n UPDATE_OPS ", update_ops)
=======
      update_ops = bn_updates      
    else:
      update_ops = tf.get_collection(tf.GraphKeys.UPDATE_OPS)
>>>>>>> 938c9903
    train_op = tf.group(minimize_op, update_ops)
  else:
    train_op = None

  accuracy = tf.metrics.accuracy(labels, predictions['classes'])
  accuracy_top_5 = tf.metrics.mean(tf.nn.in_top_k(predictions=logits,
                                                  targets=labels,
                                                  k=5,
                                                  name='top_5_op'))

  metrics = {'accuracy': accuracy,
             'accuracy_top_5': accuracy_top_5}

  # Create a tensor named train_accuracy for logging purposes
  tf.identity(accuracy[1], name='train_accuracy')
  tf.identity(accuracy_top_5[1], name='train_accuracy_top_5')

  tf.summary.scalar('train_accuracy', accuracy[1])
  tf.summary.scalar('train_accuracy_top_5', accuracy_top_5[1])

  return tf.estimator.EstimatorSpec(
      mode=mode,
      predictions=predictions,
      loss=loss,
      train_op=train_op,
      eval_metric_ops=metrics)


def set_environment_vars(flags_obj):

  if flags_obj.tf_gpu_thread_mode in ['gpu_private']:
    cpu_count = multiprocessing.cpu_count()
    print('Logical CPU cores:', cpu_count)

    # Sets up thread pool for each GPU for op scheduling.
    per_gpu_thread_count = 1
    total_gpu_thread_count = per_gpu_thread_count * flags_obj.num_gpus
    os.environ['TF_GPU_THREAD_MODE'] = flags_obj.tf_gpu_thread_mode
    os.environ['TF_GPU_THREAD_COUNT'] = str(per_gpu_thread_count)
    print('TF_GPU_THREAD_COUNT:', os.environ['TF_GPU_THREAD_COUNT'])

    # Reduces general thread pool by number of threads used for GPU pool.
    main_thread_count = cpu_count - total_gpu_thread_count
    flags_obj.inter_op_parallelism_threads = main_thread_count

    # Sets thread count for tf.data. Logical cores minus threads assign to the
    # private GPU pool along with 2 thread per GPU for event monitoring and
    # sending / receiving tensors.
    num_monitoring_threads = 2 * flags_obj.num_gpus
    num_private_threads = (cpu_count - total_gpu_thread_count
                           - num_monitoring_threads)
    flags_obj.datasets_num_private_threads = num_private_threads

  print('inter_op_parallelism_threads:', flags_obj.inter_op_parallelism_threads)
  print('intra_op_parallelism_threads:', flags_obj.intra_op_parallelism_threads)
  print('datasets_num_private_threads:', flags_obj.datasets_num_private_threads)

  # Create session config based on values of inter_op_parallelism_threads and
  # intra_op_parallelism_threads. Note that we default to having
  # allow_soft_placement = True, which is required for multi-GPU and not
  # harmful for other modes.
  session_config = tf.ConfigProto(
      inter_op_parallelism_threads=flags_obj.inter_op_parallelism_threads,
      intra_op_parallelism_threads=flags_obj.intra_op_parallelism_threads,
      allow_soft_placement=True)
  return session_config


def resnet_main(
    flags_obj, model_function, input_function, dataset_name, shape=None):
  """Shared main loop for ResNet Models.

  Args:
    flags_obj: An object containing parsed flags. See define_resnet_flags()
      for details.
    model_function: the function that instantiates the Model and builds the
      ops for train/eval. This will be passed directly into the estimator.
    input_function: the function that processes the dataset and returns a
      dataset that the estimator can train on. This will be wrapped with
      all the relevant flags for running and passed to estimator.
    dataset_name: the name of the dataset for training and evaluation. This is
      used for logging purpose.
    shape: list of ints representing the shape of the images used for training.
      This is only used if flags_obj.export_dir is passed.
  """

  model_helpers.apply_clean(flags.FLAGS)

  session_config = set_environment_vars(flags_obj)

  distribution_strategy = distribution_utils.get_distribution_strategy(
      flags_core.get_num_gpus(flags_obj), flags_obj.all_reduce_alg)

  run_config = tf.estimator.RunConfig(
      train_distribute=distribution_strategy, session_config=session_config)

  # initialize our model with all but the dense layer from pretrained resnet
  if flags_obj.pretrained_model_checkpoint_path is not None:
    warm_start_settings = tf.estimator.WarmStartSettings(
        flags_obj.pretrained_model_checkpoint_path,
        vars_to_warm_start='^(?!.*dense)')
  else:
    warm_start_settings = None
  
  classifier = tf.estimator.Estimator(
      model_fn=model_function, model_dir=flags_obj.model_dir,
      config=run_config, warm_start_from=warm_start_settings,
      params={
          'resnet_size': int(flags_obj.resnet_size),
          'data_format': flags_obj.data_format,
          'batch_size': flags_obj.batch_size,
          'resnet_version': int(flags_obj.resnet_version),
          'loss_scale': flags_core.get_loss_scale(flags_obj),
          'dtype': flags_core.get_tf_dtype(flags_obj),
          'fine_tune': flags_obj.fine_tune,
          'use_keras_model': flags_obj.use_keras_model
      })

  run_params = {
      'batch_size': flags_obj.batch_size,
      'dtype': flags_core.get_tf_dtype(flags_obj),
      'resnet_size': flags_obj.resnet_size,
      'resnet_version': flags_obj.resnet_version,
      'synthetic_data': flags_obj.use_synthetic_data,
      'train_epochs': flags_obj.train_epochs,
  }
  if flags_obj.use_synthetic_data:
    dataset_name = dataset_name + '-synthetic'

  benchmark_logger = logger.get_benchmark_logger()
  benchmark_logger.log_run_info('resnet', dataset_name, run_params,
                                test_id=flags_obj.benchmark_test_id)

  train_hooks = hooks_helper.get_train_hooks(
      flags_obj.hooks,
      model_dir=flags_obj.model_dir,
      batch_size=flags_obj.batch_size)

  def input_fn_train(num_epochs):
    return input_function(
        is_training=True, data_dir=flags_obj.data_dir,
        batch_size=distribution_utils.per_device_batch_size(
            flags_obj.batch_size, flags_core.get_num_gpus(flags_obj)),
        num_epochs=num_epochs,
        num_gpus=flags_core.get_num_gpus(flags_obj),
        dtype=flags_core.get_tf_dtype(flags_obj),
        datasets_num_private_threads=flags_obj.datasets_num_private_threads,
        num_parallel_batches=flags_obj.num_parallel_calls
        )

  def input_fn_eval():
    return input_function(
        is_training=False, data_dir=flags_obj.data_dir,
        batch_size=distribution_utils.per_device_batch_size(
            flags_obj.batch_size, flags_core.get_num_gpus(flags_obj)),
        num_epochs=1,
        dtype=flags_core.get_tf_dtype(flags_obj))

  if flags_obj.eval_only or not flags_obj.train_epochs:
    # If --eval_only is set, perform a single loop with zero train epochs.
    schedule, n_loops = [0], 1
  else:
    # Compute the number of times to loop while training. All but the last
    # pass will train for `epochs_between_evals` epochs, while the last will
    # train for the number needed to reach `training_epochs`. For instance if
    #   train_epochs = 25 and epochs_between_evals = 10
    # schedule will be set to [10, 10, 5]. That is to say, the loop will:
    #   Train for 10 epochs and then evaluate.
    #   Train for another 10 epochs and then evaluate.
    #   Train for a final 5 epochs (to reach 25 epochs) and then evaluate.
    n_loops = math.ceil(flags_obj.train_epochs / flags_obj.epochs_between_evals)
    schedule = [flags_obj.epochs_between_evals for _ in range(int(n_loops))]
    schedule[-1] = flags_obj.train_epochs - sum(schedule[:-1])  # over counting.

  for cycle_index, num_train_epochs in enumerate(schedule):
    tf.logging.info('Starting cycle: %d/%d', cycle_index, int(n_loops))

    if num_train_epochs:
      classifier.train(input_fn=lambda: input_fn_train(num_train_epochs),
                       hooks=train_hooks, max_steps=flags_obj.max_train_steps)

    tf.logging.info('Starting to evaluate.')

    # flags_obj.max_train_steps is generally associated with testing and
    # profiling. As a result it is frequently called with synthetic data, which
    # will iterate forever. Passing steps=flags_obj.max_train_steps allows the
    # eval (which is generally unimportant in those circumstances) to terminate.
    # Note that eval will run for max_train_steps each loop, regardless of the
    # global_step count.
    # TODO(anjalisridhar): Not evaluating
    tensors_to_log = dict((x, x) for x in [
                                        'logits',
                                        'labels'])
    eval_hooks = [tf.train.LoggingTensorHook(tensors=tensors_to_log, every_n_iter=1)]
    
    eval_results = classifier.evaluate(input_fn=input_fn_eval,
                                       steps=flags_obj.max_train_steps,
                                       hooks=eval_hooks)

    benchmark_logger.log_evaluation_result(eval_results)

    if model_helpers.past_stop_threshold(
        flags_obj.stop_threshold, eval_results['accuracy']):
      break

  if flags_obj.export_dir is not None:
    # Exports a saved model for the given classifier.
    input_receiver_fn = export.build_tensor_serving_input_receiver_fn(
        shape, batch_size=flags_obj.batch_size)
    classifier.export_savedmodel(flags_obj.export_dir, input_receiver_fn)



def define_resnet_flags(resnet_size_choices=None):
  """Add flags and validators for ResNet."""
  flags_core.define_base()
  flags_core.define_performance()
  flags_core.define_image()
  flags_core.define_benchmark()
  flags.adopt_module_key_flags(flags_core)

  flags.DEFINE_enum(
      name='resnet_version', short_name='rv', default='1',
      enum_values=['1', '2'],
      help=flags_core.help_wrap(
          'Version of ResNet. (1 or 2) See README.md for details.'))
  flags.DEFINE_bool(
      name='fine_tune', short_name='ft', default=False,
      help=flags_core.help_wrap(
          'If True do not train any parameters except for the final layer.'))
  flags.DEFINE_string(
      name='pretrained_model_checkpoint_path', short_name='pmcp', default=None,
      help=flags_core.help_wrap(
          'If not None initialize all the network except the final layer with '
          'these values'))
  flags.DEFINE_boolean(
      name='eval_only', default=False,
      help=flags_core.help_wrap('Skip training and only perform evaluation on '
                                'the latest checkpoint.'))

  choice_kwargs = dict(
      name='resnet_size', short_name='rs', default='50',
      help=flags_core.help_wrap('The size of the ResNet model to use.'))

  if resnet_size_choices is None:
    flags.DEFINE_string(**choice_kwargs)
  else:
    flags.DEFINE_enum(enum_values=resnet_size_choices, **choice_kwargs)<|MERGE_RESOLUTION|>--- conflicted
+++ resolved
@@ -276,19 +276,15 @@
       for l in model.layers:
         #bn5c_branch2a
         if 'bn' in l.name:
-<<<<<<< HEAD
-          tf.identity(l.moving_mean, 'bn_conv1_moving_mean')
           # tf.identity(l.updates, 'bn_updates')
           bn_updates.append(l.get_updates_for(features))
           #for u in l.updates:
           #  tf.add_to_collection(tf.GraphKeys.UPDATE_OPS, u)
             # tf.Print(u, [u], message='bn updates')
           # print("\n\n bn5c_branch2a weights ", l.get_weights())
-=======
           bn_updates.append(l.get_updates_for(features))
         if 'bn5c_branch2a' in l.name:
           tf.identity(l.moving_mean, 'bn_conv1_moving_mean')
->>>>>>> 938c9903
           tf.identity(l.moving_variance, 'bn_conv1_moving_variance')
         if 'res5c_branch2c' in l.name:
           # print("\n\n res5c_branch2c weights ", l.get_weights()[0][:5])
@@ -397,16 +393,10 @@
       minimize_op = optimizer.apply_gradients(grad_vars, global_step)
     
     if use_keras_model:
-<<<<<<< HEAD
       update_ops = bn_updates
     else:
       update_ops = tf.get_collection(tf.GraphKeys.UPDATE_OPS)
     # print("\n\n UPDATE_OPS ", update_ops)
-=======
-      update_ops = bn_updates      
-    else:
-      update_ops = tf.get_collection(tf.GraphKeys.UPDATE_OPS)
->>>>>>> 938c9903
     train_op = tf.group(minimize_op, update_ops)
   else:
     train_op = None
